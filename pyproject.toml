--- conflicted
+++ resolved
@@ -21,20 +21,11 @@
 
 [project.optional-dependencies]
 docs = [
-<<<<<<< HEAD
-  "sphinx>=7",
-  "furo",
-  "sphinxcontrib-mermaid>=0.8",
-  "sphinxcontrib-bibtex>=2.6",
-]
-
-=======
     "sphinx>=8,<9",
     "furo",
     "sphinxcontrib-mermaid",
     "sphinxcontrib-bibtex>=2.6",
 ]
->>>>>>> a56c9ac0
 dev = [
   "pytest",
   "pytest-cov",
